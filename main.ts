--- conflicted
+++ resolved
@@ -2,12 +2,9 @@
 import { citationService } from './src/services/citationService';
 import { CitationModal } from './src/modals/CitationModal';
 import { cleanReferencesSectionService } from './src/services/cleanReferencesSectionService';
-<<<<<<< HEAD
 import { formatLinksInSelection } from './src/services/linkSyntaxService';
-=======
 import { urlCitationService } from './src/services/urlCitationService';
 import { CiteWideSettingTab, DEFAULT_SETTINGS, type CiteWideSettings } from './src/settings/CiteWideSettings';
->>>>>>> 12824eac
 
 export default class CiteWidePlugin extends Plugin {
     settings!: CiteWideSettings;
@@ -26,7 +23,10 @@
         this.registerCitationCommands();
         this.registerReferenceCleanupCommands();
         this.registerCitationFormattingCommands();
-<<<<<<< HEAD
+        this.registerUrlCitationCommands();
+        
+        // Add settings tab
+        this.addSettingTab(new CiteWideSettingTab(this.app, this));
         this.registerLinkFormattingCommands();
         
         // Add ribbon icon
@@ -46,11 +46,6 @@
         
         // Optional: Add a class for custom styling
         ribbonIconEl.addClass('cite-wide-ribbon-icon');
-=======
-        this.registerUrlCitationCommands();
-        
-        // Add settings tab
-        this.addSettingTab(new CiteWideSettingTab(this.app, this));
     }
 
     async loadSettings() {
@@ -59,7 +54,6 @@
 
     async saveSettings() {
         await this.saveData(this.settings);
->>>>>>> 12824eac
     }
     
     // private async loadStyles() {
@@ -201,18 +195,6 @@
         });
     }
 
-<<<<<<< HEAD
-    private registerLinkFormattingCommands(): void {
-        // Command to format links in the selected text
-        this.addCommand({
-            id: 'format-reference-links',
-            name: 'Format Reference Links in Selection',
-            editorCallback: (editor: Editor) => {
-                formatLinksInSelection(editor);
-            }
-        });
-    }
-=======
     private registerUrlCitationCommands(): void {
         // Command to extract citation from highlighted URL
         this.addCommand({
@@ -330,5 +312,15 @@
             marker: footnoteMarker 
         };
     }
->>>>>>> 12824eac
+
+    private registerLinkFormattingCommands(): void {
+        // Command to format links in the selected text
+        this.addCommand({
+            id: 'format-reference-links',
+            name: 'Format Reference Links in Selection',
+            editorCallback: (editor: Editor) => {
+                formatLinksInSelection(editor);
+            }
+        });
+    }
 }