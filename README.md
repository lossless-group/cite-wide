--- conflicted
+++ resolved
@@ -27,14 +27,11 @@
 - Moves citations after punctuation (e.g., `text[1].` → `text.[1]`)
 - Ensures proper spacing between multiple citations
 - Maintains clean, readable document structure
-<<<<<<< HEAD
-=======
 
 ### 📊 **Dataview Integration**
 - Automatically creates citation files in a dedicated folder for Dataview queries
 - Rich metadata including title, author, URL, usage count, and file tracking
 - Comprehensive frontmatter for powerful Dataview queries and organization
->>>>>>> 5cb7669b
 
 ### Convert to Hex Modal
 
@@ -69,8 +66,6 @@
 
 ## Configuration
 
-<<<<<<< HEAD
-=======
 ### Citations Folder Setup
 
 The plugin automatically creates citation files for Dataview integration:
@@ -79,7 +74,6 @@
 2. Set your preferred citations folder (default: "Citations")
 3. Citation files will be created automatically when you use citation commands
 
->>>>>>> 5cb7669b
 ### Jina.ai API Key Setup (Optional)
 
 The URL citation extraction feature works without an API key, but adding one can help avoid rate limits:
@@ -106,8 +100,6 @@
 - **Before:** `[^028ee3]: @https://bobsbeenreading.com/2016/05/08/originals-by-adam-grant/`
 - **After:** `[^028ee3]: 2016, May. "[Originals, by Adam Grant | Bob's Books](https://bobsbeenreading.com/2016/05/08/originals-by-adam-grant/)" schoultz. [Bob's Books](https://bobsbeenreading.com/).`
 
-<<<<<<< HEAD
-=======
 ## Dataview Integration
 
 The plugin automatically creates citation files with rich metadata for powerful Dataview queries. Each citation file includes:
@@ -157,6 +149,5 @@
 
 See `examples/dataview-citations-examples.md` for comprehensive Dataview query examples.
 
->>>>>>> 5cb7669b
 
 
